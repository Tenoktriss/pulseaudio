/***
  This file is part of PulseAudio.

  Copyright 2004-2006 Lennart Poettering
  Copyright 2006 Pierre Ossman <ossman@cendio.se> for Cendio AB

  PulseAudio is free software; you can redistribute it and/or modify
  it under the terms of the GNU Lesser General Public License as published
  by the Free Software Foundation; either version 2.1 of the License,
  or (at your option) any later version.

  PulseAudio is distributed in the hope that it will be useful, but
  WITHOUT ANY WARRANTY; without even the implied warranty of
  MERCHANTABILITY or FITNESS FOR A PARTICULAR PURPOSE. See the GNU
  General Public License for more details.

  You should have received a copy of the GNU Lesser General Public License
  along with PulseAudio; if not, write to the Free Software
  Foundation, Inc., 59 Temple Place, Suite 330, Boston, MA 02111-1307
  USA.
***/

#ifdef HAVE_CONFIG_H
#include <config.h>
#endif

#include <errno.h>
#include <stdio.h>
#include <string.h>
#include <unistd.h>
#include <sched.h>

#include <pulse/xmalloc.h>
#include <pulse/timeval.h>
#include <pulse/i18n.h>

#include <pulsecore/core-error.h>
#include <pulsecore/core-util.h>
#include <pulsecore/strbuf.h>
#include <pulsecore/conf-parser.h>
#include <pulsecore/resampler.h>
#include <pulsecore/macro.h>

#include "daemon-conf.h"

#define DEFAULT_SCRIPT_FILE PA_DEFAULT_CONFIG_DIR PA_PATH_SEP "default.pa"
#define DEFAULT_SCRIPT_FILE_USER PA_PATH_SEP "default.pa"
#define DEFAULT_SYSTEM_SCRIPT_FILE PA_DEFAULT_CONFIG_DIR PA_PATH_SEP "system.pa"

#define DEFAULT_CONFIG_FILE PA_DEFAULT_CONFIG_DIR PA_PATH_SEP "daemon.conf"
#define DEFAULT_CONFIG_FILE_USER PA_PATH_SEP "daemon.conf"

#define ENV_SCRIPT_FILE "PULSE_SCRIPT"
#define ENV_CONFIG_FILE "PULSE_CONFIG"
#define ENV_DL_SEARCH_PATH "PULSE_DLPATH"

static const pa_daemon_conf default_conf = {
    .cmd = PA_CMD_DAEMON,
    .daemonize = FALSE,
    .fail = TRUE,
    .high_priority = TRUE,
    .nice_level = -11,
    .realtime_scheduling = TRUE,
    .realtime_priority = 5,  /* Half of JACK's default rtprio */
    .disallow_module_loading = FALSE,
    .disallow_exit = FALSE,
    .flat_volumes = TRUE,
    .exit_idle_time = 20,
    .scache_idle_time = 20,
    .auto_log_target = 1,
    .script_commands = NULL,
    .dl_search_path = NULL,
    .load_default_script_file = TRUE,
    .default_script_file = NULL,
    .log_target = PA_LOG_SYSLOG,
    .log_level = PA_LOG_NOTICE,
    .log_backtrace = 0,
    .log_meta = FALSE,
    .log_time = FALSE,
    .resample_method = PA_RESAMPLER_AUTO,
    .disable_remixing = FALSE,
    .disable_lfe_remixing = TRUE,
    .config_file = NULL,
    .use_pid_file = TRUE,
    .system_instance = FALSE,
#ifdef HAVE_DBUS
    .local_server_type = PA_SERVER_TYPE_UNSET, /* The actual default is _USER, but we have to detect when the user doesn't specify this option. */
#endif
    .no_cpu_limit = FALSE,
    .disable_shm = FALSE,
    .lock_memory = FALSE,
    .default_n_fragments = 4,
    .default_fragment_size_msec = 25,
    .default_sample_spec = { .format = PA_SAMPLE_S16NE, .rate = 44100, .channels = 2 },
    .default_channel_map = { .channels = 2, .map = { PA_CHANNEL_POSITION_LEFT, PA_CHANNEL_POSITION_RIGHT } },
    .shm_size = 0
#ifdef HAVE_SYS_RESOURCE_H
   ,.rlimit_fsize = { .value = 0, .is_set = FALSE },
    .rlimit_data = { .value = 0, .is_set = FALSE },
    .rlimit_stack = { .value = 0, .is_set = FALSE },
    .rlimit_core = { .value = 0, .is_set = FALSE }
#ifdef RLIMIT_RSS
   ,.rlimit_rss = { .value = 0, .is_set = FALSE }
#endif
#ifdef RLIMIT_NPROC
   ,.rlimit_nproc = { .value = 0, .is_set = FALSE }
#endif
#ifdef RLIMIT_NOFILE
   ,.rlimit_nofile = { .value = 256, .is_set = TRUE }
#endif
#ifdef RLIMIT_MEMLOCK
   ,.rlimit_memlock = { .value = 0, .is_set = FALSE }
#endif
#ifdef RLIMIT_AS
   ,.rlimit_as = { .value = 0, .is_set = FALSE }
#endif
#ifdef RLIMIT_LOCKS
   ,.rlimit_locks = { .value = 0, .is_set = FALSE }
#endif
#ifdef RLIMIT_SIGPENDING
   ,.rlimit_sigpending = { .value = 0, .is_set = FALSE }
#endif
#ifdef RLIMIT_MSGQUEUE
   ,.rlimit_msgqueue = { .value = 0, .is_set = FALSE }
#endif
#ifdef RLIMIT_NICE
   ,.rlimit_nice = { .value = 31, .is_set = TRUE }     /* nice level of -11 */
#endif
#ifdef RLIMIT_RTPRIO
   ,.rlimit_rtprio = { .value = 9, .is_set = TRUE }    /* One below JACK's default for the server */
#endif
#ifdef RLIMIT_RTTIME
   ,.rlimit_rttime = { .value = PA_USEC_PER_SEC, .is_set = TRUE }
#endif
#endif
};

pa_daemon_conf* pa_daemon_conf_new(void) {
    pa_daemon_conf *c = pa_xnewdup(pa_daemon_conf, &default_conf, 1);

    c->dl_search_path = pa_xstrdup(PA_DLSEARCHPATH);
    return c;
}

void pa_daemon_conf_free(pa_daemon_conf *c) {
    pa_assert(c);
    pa_xfree(c->script_commands);
    pa_xfree(c->dl_search_path);
    pa_xfree(c->default_script_file);
    pa_xfree(c->config_file);
    pa_xfree(c);
}

int pa_daemon_conf_set_log_target(pa_daemon_conf *c, const char *string) {
    pa_assert(c);
    pa_assert(string);

    if (!strcmp(string, "auto"))
        c->auto_log_target = 1;
    else if (!strcmp(string, "syslog")) {
        c->auto_log_target = 0;
        c->log_target = PA_LOG_SYSLOG;
    } else if (!strcmp(string, "stderr")) {
        c->auto_log_target = 0;
        c->log_target = PA_LOG_STDERR;
    } else
        return -1;

    return 0;
}

int pa_daemon_conf_set_log_level(pa_daemon_conf *c, const char *string) {
    uint32_t u;
    pa_assert(c);
    pa_assert(string);

    if (pa_atou(string, &u) >= 0) {
        if (u >= PA_LOG_LEVEL_MAX)
            return -1;

        c->log_level = (pa_log_level_t) u;
    } else if (pa_startswith(string, "debug"))
        c->log_level = PA_LOG_DEBUG;
    else if (pa_startswith(string, "info"))
        c->log_level = PA_LOG_INFO;
    else if (pa_startswith(string, "notice"))
        c->log_level = PA_LOG_NOTICE;
    else if (pa_startswith(string, "warn"))
        c->log_level = PA_LOG_WARN;
    else if (pa_startswith(string, "err"))
        c->log_level = PA_LOG_ERROR;
    else
        return -1;

    return 0;
}

int pa_daemon_conf_set_resample_method(pa_daemon_conf *c, const char *string) {
    int m;
    pa_assert(c);
    pa_assert(string);

    if ((m = pa_parse_resample_method(string)) < 0)
        return -1;

    c->resample_method = m;
    return 0;
}

int pa_daemon_conf_set_local_server_type(pa_daemon_conf *c, const char *string) {
    pa_assert(c);
    pa_assert(string);

    if (!strcmp(string, "user"))
        c->local_server_type = PA_SERVER_TYPE_USER;
    else if (!strcmp(string, "system")) {
        c->local_server_type = PA_SERVER_TYPE_SYSTEM;
    } else if (!strcmp(string, "none")) {
        c->local_server_type = PA_SERVER_TYPE_NONE;
    } else
        return -1;

    return 0;
}

static int parse_log_target(const char *filename, unsigned line, const char *section, const char *lvalue, const char *rvalue, void *data, void *userdata) {
    pa_daemon_conf *c = data;

    pa_assert(filename);
    pa_assert(lvalue);
    pa_assert(rvalue);
    pa_assert(data);

    if (pa_daemon_conf_set_log_target(c, rvalue) < 0) {
        pa_log(_("[%s:%u] Invalid log target '%s'."), filename, line, rvalue);
        return -1;
    }

    return 0;
}

static int parse_log_level(const char *filename, unsigned line, const char *section, const char *lvalue, const char *rvalue, void *data, void *userdata) {
    pa_daemon_conf *c = data;

    pa_assert(filename);
    pa_assert(lvalue);
    pa_assert(rvalue);
    pa_assert(data);

    if (pa_daemon_conf_set_log_level(c, rvalue) < 0) {
        pa_log(_("[%s:%u] Invalid log level '%s'."), filename, line, rvalue);
        return -1;
    }

    return 0;
}

static int parse_resample_method(const char *filename, unsigned line, const char *section, const char *lvalue, const char *rvalue, void *data, void *userdata) {
    pa_daemon_conf *c = data;

    pa_assert(filename);
    pa_assert(lvalue);
    pa_assert(rvalue);
    pa_assert(data);

    if (pa_daemon_conf_set_resample_method(c, rvalue) < 0) {
        pa_log(_("[%s:%u] Invalid resample method '%s'."), filename, line, rvalue);
        return -1;
    }

    return 0;
}

static int parse_rlimit(const char *filename, unsigned line, const char *section, const char *lvalue, const char *rvalue, void *data, void *userdata) {
#ifdef HAVE_SYS_RESOURCE_H
    struct pa_rlimit *r = data;

    pa_assert(filename);
    pa_assert(lvalue);
    pa_assert(rvalue);
    pa_assert(r);

    if (rvalue[strspn(rvalue, "\t ")] == 0) {
        /* Empty string */
        r->is_set = 0;
        r->value = 0;
    } else {
        int32_t k;
        if (pa_atoi(rvalue, &k) < 0) {
            pa_log(_("[%s:%u] Invalid rlimit '%s'."), filename, line, rvalue);
            return -1;
        }
        r->is_set = k >= 0;
        r->value = k >= 0 ? (rlim_t) k : 0;
    }
#else
    pa_log_warn(_("[%s:%u] rlimit not supported on this platform."), filename, line);
#endif

    return 0;
}

static int parse_sample_format(const char *filename, unsigned line, const char *section, const char *lvalue, const char *rvalue, void *data, void *userdata) {
    pa_daemon_conf *c = data;
    pa_sample_format_t f;

    pa_assert(filename);
    pa_assert(lvalue);
    pa_assert(rvalue);
    pa_assert(data);

    if ((f = pa_parse_sample_format(rvalue)) < 0) {
        pa_log(_("[%s:%u] Invalid sample format '%s'."), filename, line, rvalue);
        return -1;
    }

    c->default_sample_spec.format = f;
    return 0;
}

static int parse_sample_rate(const char *filename, unsigned line, const char *section, const char *lvalue, const char *rvalue, void *data, void *userdata) {
    pa_daemon_conf *c = data;
    uint32_t r;

    pa_assert(filename);
    pa_assert(lvalue);
    pa_assert(rvalue);
    pa_assert(data);

    if (pa_atou(rvalue, &r) < 0 || r > (uint32_t) PA_RATE_MAX || r <= 0) {
        pa_log(_("[%s:%u] Invalid sample rate '%s'."), filename, line, rvalue);
        return -1;
    }

    c->default_sample_spec.rate = r;
    return 0;
}

struct channel_conf_info {
    pa_daemon_conf *conf;
    pa_bool_t default_sample_spec_set;
    pa_bool_t default_channel_map_set;
};

static int parse_sample_channels(const char *filename, unsigned line, const char *section, const char *lvalue, const char *rvalue, void *data, void *userdata) {
    struct channel_conf_info *i = data;
    int32_t n;

    pa_assert(filename);
    pa_assert(lvalue);
    pa_assert(rvalue);
    pa_assert(data);

    if (pa_atoi(rvalue, &n) < 0 || n > (int32_t) PA_CHANNELS_MAX || n <= 0) {
        pa_log(_("[%s:%u] Invalid sample channels '%s'."), filename, line, rvalue);
        return -1;
    }

    i->conf->default_sample_spec.channels = (uint8_t) n;
    i->default_sample_spec_set = TRUE;
    return 0;
}

static int parse_channel_map(const char *filename, unsigned line, const char *section, const char *lvalue, const char *rvalue, void *data, void *userdata) {
    struct channel_conf_info *i = data;

    pa_assert(filename);
    pa_assert(lvalue);
    pa_assert(rvalue);
    pa_assert(data);

    if (!pa_channel_map_parse(&i->conf->default_channel_map, rvalue)) {
        pa_log(_("[%s:%u] Invalid channel map '%s'."), filename, line, rvalue);
        return -1;
    }

    i->default_channel_map_set = TRUE;
    return 0;
}

static int parse_fragments(const char *filename, unsigned line, const char *section, const char *lvalue, const char *rvalue, void *data, void *userdata) {
    pa_daemon_conf *c = data;
    int32_t n;

    pa_assert(filename);
    pa_assert(lvalue);
    pa_assert(rvalue);
    pa_assert(data);

    if (pa_atoi(rvalue, &n) < 0 || n < 2) {
        pa_log(_("[%s:%u] Invalid number of fragments '%s'."), filename, line, rvalue);
        return -1;
    }

    c->default_n_fragments = (unsigned) n;
    return 0;
}

static int parse_fragment_size_msec(const char *filename, unsigned line, const char *section, const char *lvalue, const char *rvalue, void *data, void *userdata) {
    pa_daemon_conf *c = data;
    int32_t n;

    pa_assert(filename);
    pa_assert(lvalue);
    pa_assert(rvalue);
    pa_assert(data);

    if (pa_atoi(rvalue, &n) < 0 || n < 1) {
        pa_log(_("[%s:%u] Invalid fragment size '%s'."), filename, line, rvalue);
        return -1;
    }

    c->default_fragment_size_msec = (unsigned) n;
    return 0;
}

static int parse_nice_level(const char *filename, unsigned line, const char *section, const char *lvalue, const char *rvalue, void *data, void *userdata) {
    pa_daemon_conf *c = data;
    int32_t level;

    pa_assert(filename);
    pa_assert(lvalue);
    pa_assert(rvalue);
    pa_assert(data);

    if (pa_atoi(rvalue, &level) < 0 || level < -20 || level > 19) {
        pa_log(_("[%s:%u] Invalid nice level '%s'."), filename, line, rvalue);
        return -1;
    }

    c->nice_level = (int) level;
    return 0;
}

static int parse_rtprio(const char *filename, unsigned line, const char *section, const char *lvalue, const char *rvalue, void *data, void *userdata) {
    pa_daemon_conf *c = data;
    int32_t rtprio;

    pa_assert(filename);
    pa_assert(lvalue);
    pa_assert(rvalue);
    pa_assert(data);

    if (pa_atoi(rvalue, &rtprio) < 0 || rtprio < sched_get_priority_min(SCHED_FIFO) || rtprio > sched_get_priority_max(SCHED_FIFO)) {
        pa_log("[%s:%u] Invalid realtime priority '%s'.", filename, line, rvalue);
        return -1;
    }

    c->realtime_priority = (int) rtprio;
    return 0;
}

static int parse_server_type(const char *filename, unsigned line, const char *section, const char *lvalue, const char *rvalue, void *data, void *userdata) {
    pa_daemon_conf *c = data;

    pa_assert(filename);
    pa_assert(lvalue);
    pa_assert(rvalue);
    pa_assert(data);

    if (pa_daemon_conf_set_local_server_type(c, rvalue) < 0) {
        pa_log(_("[%s:%u] Invalid server type '%s'."), filename, line, rvalue);
        return -1;
    }

    return 0;
}

int pa_daemon_conf_load(pa_daemon_conf *c, const char *filename) {
    int r = -1;
    FILE *f = NULL;
    struct channel_conf_info ci;
    pa_config_item table[] = {
        { "daemonize",                  pa_config_parse_bool,     &c->daemonize, NULL },
        { "fail",                       pa_config_parse_bool,     &c->fail, NULL },
        { "high-priority",              pa_config_parse_bool,     &c->high_priority, NULL },
        { "realtime-scheduling",        pa_config_parse_bool,     &c->realtime_scheduling, NULL },
        { "disallow-module-loading",    pa_config_parse_bool,     &c->disallow_module_loading, NULL },
        { "disallow-exit",              pa_config_parse_bool,     &c->disallow_exit, NULL },
        { "use-pid-file",               pa_config_parse_bool,     &c->use_pid_file, NULL },
        { "system-instance",            pa_config_parse_bool,     &c->system_instance, NULL },
#ifdef HAVE_DBUS
        { "local-server-type",          parse_server_type,        c, NULL },
#endif
        { "no-cpu-limit",               pa_config_parse_bool,     &c->no_cpu_limit, NULL },
        { "disable-shm",                pa_config_parse_bool,     &c->disable_shm, NULL },
        { "flat-volumes",               pa_config_parse_bool,     &c->flat_volumes, NULL },
        { "lock-memory",                pa_config_parse_bool,     &c->lock_memory, NULL },
        { "exit-idle-time",             pa_config_parse_int,      &c->exit_idle_time, NULL },
        { "scache-idle-time",           pa_config_parse_int,      &c->scache_idle_time, NULL },
        { "realtime-priority",          parse_rtprio,             c, NULL },
        { "dl-search-path",             pa_config_parse_string,   &c->dl_search_path, NULL },
        { "default-script-file",        pa_config_parse_string,   &c->default_script_file, NULL },
        { "log-target",                 parse_log_target,         c, NULL },
        { "log-level",                  parse_log_level,          c, NULL },
        { "verbose",                    parse_log_level,          c, NULL },
        { "resample-method",            parse_resample_method,    c, NULL },
        { "default-sample-format",      parse_sample_format,      c, NULL },
        { "default-sample-rate",        parse_sample_rate,        c, NULL },
        { "default-sample-channels",    parse_sample_channels,    &ci,  NULL },
        { "default-channel-map",        parse_channel_map,        &ci,  NULL },
        { "default-fragments",          parse_fragments,          c, NULL },
        { "default-fragment-size-msec", parse_fragment_size_msec, c, NULL },
        { "nice-level",                 parse_nice_level,         c, NULL },
        { "disable-remixing",           pa_config_parse_bool,     &c->disable_remixing, NULL },
        { "disable-lfe-remixing",       pa_config_parse_bool,     &c->disable_lfe_remixing, NULL },
        { "load-default-script-file",   pa_config_parse_bool,     &c->load_default_script_file, NULL },
        { "shm-size-bytes",             pa_config_parse_size,     &c->shm_size, NULL },
        { "log-meta",                   pa_config_parse_bool,     &c->log_meta, NULL },
        { "log-time",                   pa_config_parse_bool,     &c->log_time, NULL },
        { "log-backtrace",              pa_config_parse_unsigned, &c->log_backtrace, NULL },
#ifdef HAVE_SYS_RESOURCE_H
        { "rlimit-fsize",               parse_rlimit,             &c->rlimit_fsize, NULL },
        { "rlimit-data",                parse_rlimit,             &c->rlimit_data, NULL },
        { "rlimit-stack",               parse_rlimit,             &c->rlimit_stack, NULL },
        { "rlimit-core",                parse_rlimit,             &c->rlimit_core, NULL },
#ifdef RLIMIT_RSS
        { "rlimit-rss",                 parse_rlimit,             &c->rlimit_rss, NULL },
#endif
#ifdef RLIMIT_NOFILE
        { "rlimit-nofile",              parse_rlimit,             &c->rlimit_nofile, NULL },
#endif
#ifdef RLIMIT_AS
        { "rlimit-as",                  parse_rlimit,             &c->rlimit_as, NULL },
#endif
#ifdef RLIMIT_NPROC
        { "rlimit-nproc",               parse_rlimit,             &c->rlimit_nproc, NULL },
#endif
#ifdef RLIMIT_MEMLOCK
        { "rlimit-memlock",             parse_rlimit,             &c->rlimit_memlock, NULL },
#endif
#ifdef RLIMIT_LOCKS
        { "rlimit-locks",               parse_rlimit,             &c->rlimit_locks, NULL },
#endif
#ifdef RLIMIT_SIGPENDING
        { "rlimit-sigpending",          parse_rlimit,             &c->rlimit_sigpending, NULL },
#endif
#ifdef RLIMIT_MSGQUEUE
        { "rlimit-msgqueue",            parse_rlimit,             &c->rlimit_msgqueue, NULL },
#endif
#ifdef RLIMIT_NICE
        { "rlimit-nice",                parse_rlimit,             &c->rlimit_nice, NULL },
#endif
#ifdef RLIMIT_RTPRIO
        { "rlimit-rtprio",              parse_rlimit,             &c->rlimit_rtprio, NULL },
#endif
#ifdef RLIMIT_RTTIME
        { "rlimit-rttime",              parse_rlimit,             &c->rlimit_rttime, NULL },
#endif
#endif
        { NULL,                         NULL,                     NULL, NULL },
    };

    pa_xfree(c->config_file);
    c->config_file = NULL;

    f = filename ?
        fopen(c->config_file = pa_xstrdup(filename), "r") :
        pa_open_config_file(DEFAULT_CONFIG_FILE, DEFAULT_CONFIG_FILE_USER, ENV_CONFIG_FILE, &c->config_file);

    if (!f && errno != ENOENT) {
        pa_log_warn(_("Failed to open configuration file: %s"), pa_cstrerror(errno));
        goto finish;
    }

    ci.default_channel_map_set = ci.default_sample_spec_set = FALSE;
    ci.conf = c;

    r = f ? pa_config_parse(c->config_file, f, table, NULL) : 0;

    if (r >= 0) {

        /* Make sure that channel map and sample spec fit together */

        if (ci.default_sample_spec_set &&
            ci.default_channel_map_set &&
            c->default_channel_map.channels != c->default_sample_spec.channels) {
            pa_log_error(_("The specified default channel map has a different number of channels than the specified default number of channels."));
            r = -1;
            goto finish;
        } else if (ci.default_sample_spec_set)
            pa_channel_map_init_extend(&c->default_channel_map, c->default_sample_spec.channels, PA_CHANNEL_MAP_DEFAULT);
        else if (ci.default_channel_map_set)
            c->default_sample_spec.channels = c->default_channel_map.channels;
    }

finish:
    if (f)
        fclose(f);

    return r;
}

int pa_daemon_conf_env(pa_daemon_conf *c) {
    char *e;
    pa_assert(c);

    if ((e = getenv(ENV_DL_SEARCH_PATH))) {
        pa_xfree(c->dl_search_path);
        c->dl_search_path = pa_xstrdup(e);
    }
    if ((e = getenv(ENV_SCRIPT_FILE))) {
        pa_xfree(c->default_script_file);
        c->default_script_file = pa_xstrdup(e);
    }

    return 0;
}

const char *pa_daemon_conf_get_default_script_file(pa_daemon_conf *c) {
    pa_assert(c);

    if (!c->default_script_file) {
        if (c->system_instance)
            c->default_script_file = pa_find_config_file(DEFAULT_SYSTEM_SCRIPT_FILE, NULL, ENV_SCRIPT_FILE);
        else
            c->default_script_file = pa_find_config_file(DEFAULT_SCRIPT_FILE, DEFAULT_SCRIPT_FILE_USER, ENV_SCRIPT_FILE);
    }

    return c->default_script_file;
}

FILE *pa_daemon_conf_open_default_script_file(pa_daemon_conf *c) {
    FILE *f;
    pa_assert(c);

    if (!c->default_script_file) {
        if (c->system_instance)
            f = pa_open_config_file(DEFAULT_SYSTEM_SCRIPT_FILE, NULL, ENV_SCRIPT_FILE, &c->default_script_file);
        else
            f = pa_open_config_file(DEFAULT_SCRIPT_FILE, DEFAULT_SCRIPT_FILE_USER, ENV_SCRIPT_FILE, &c->default_script_file);
    } else
        f = fopen(c->default_script_file, "r");

    return f;
}

<<<<<<< HEAD

static const char* const log_level_to_string[] = {
    [PA_LOG_DEBUG] = "debug",
    [PA_LOG_INFO] = "info",
    [PA_LOG_NOTICE] = "notice",
    [PA_LOG_WARN] = "warning",
    [PA_LOG_ERROR] = "error"
};

static const char* const server_type_to_string[] = {
    [PA_SERVER_TYPE_UNSET] = "!!UNSET!!",
    [PA_SERVER_TYPE_USER] = "user",
    [PA_SERVER_TYPE_SYSTEM] = "system",
    [PA_SERVER_TYPE_NONE] = "none"
};

=======
>>>>>>> 2654eb77
char *pa_daemon_conf_dump(pa_daemon_conf *c) {
    static const char* const log_level_to_string[] = {
        [PA_LOG_DEBUG] = "debug",
        [PA_LOG_INFO] = "info",
        [PA_LOG_NOTICE] = "notice",
        [PA_LOG_WARN] = "warning",
        [PA_LOG_ERROR] = "error"
    };
    pa_strbuf *s;
    char cm[PA_CHANNEL_MAP_SNPRINT_MAX];

    pa_assert(c);

    s = pa_strbuf_new();

    if (c->config_file)
        pa_strbuf_printf(s, _("### Read from configuration file: %s ###\n"), c->config_file);

    pa_assert(c->log_level < PA_LOG_LEVEL_MAX);

    pa_strbuf_printf(s, "daemonize = %s\n", pa_yes_no(c->daemonize));
    pa_strbuf_printf(s, "fail = %s\n", pa_yes_no(c->fail));
    pa_strbuf_printf(s, "high-priority = %s\n", pa_yes_no(c->high_priority));
    pa_strbuf_printf(s, "nice-level = %i\n", c->nice_level);
    pa_strbuf_printf(s, "realtime-scheduling = %s\n", pa_yes_no(c->realtime_scheduling));
    pa_strbuf_printf(s, "realtime-priority = %i\n", c->realtime_priority);
    pa_strbuf_printf(s, "disallow-module-loading = %s\n", pa_yes_no(c->disallow_module_loading));
    pa_strbuf_printf(s, "disallow-exit = %s\n", pa_yes_no(c->disallow_exit));
    pa_strbuf_printf(s, "use-pid-file = %s\n", pa_yes_no(c->use_pid_file));
    pa_strbuf_printf(s, "system-instance = %s\n", pa_yes_no(c->system_instance));
#ifdef HAVE_DBUS
    pa_strbuf_printf(s, "local-server-type = %s\n", server_type_to_string[c->local_server_type]);
#endif
    pa_strbuf_printf(s, "no-cpu-limit = %s\n", pa_yes_no(c->no_cpu_limit));
    pa_strbuf_printf(s, "disable-shm = %s\n", pa_yes_no(c->disable_shm));
    pa_strbuf_printf(s, "flat-volumes = %s\n", pa_yes_no(c->flat_volumes));
    pa_strbuf_printf(s, "lock-memory = %s\n", pa_yes_no(c->lock_memory));
    pa_strbuf_printf(s, "exit-idle-time = %i\n", c->exit_idle_time);
    pa_strbuf_printf(s, "scache-idle-time = %i\n", c->scache_idle_time);
    pa_strbuf_printf(s, "dl-search-path = %s\n", pa_strempty(c->dl_search_path));
    pa_strbuf_printf(s, "default-script-file = %s\n", pa_strempty(pa_daemon_conf_get_default_script_file(c)));
    pa_strbuf_printf(s, "load-default-script-file = %s\n", pa_yes_no(c->load_default_script_file));
    pa_strbuf_printf(s, "log-target = %s\n", c->auto_log_target ? "auto" : (c->log_target == PA_LOG_SYSLOG ? "syslog" : "stderr"));
    pa_strbuf_printf(s, "log-level = %s\n", log_level_to_string[c->log_level]);
    pa_strbuf_printf(s, "resample-method = %s\n", pa_resample_method_to_string(c->resample_method));
    pa_strbuf_printf(s, "disable-remixing = %s\n", pa_yes_no(c->disable_remixing));
    pa_strbuf_printf(s, "disable-lfe-remixing = %s\n", pa_yes_no(c->disable_lfe_remixing));
    pa_strbuf_printf(s, "default-sample-format = %s\n", pa_sample_format_to_string(c->default_sample_spec.format));
    pa_strbuf_printf(s, "default-sample-rate = %u\n", c->default_sample_spec.rate);
    pa_strbuf_printf(s, "default-sample-channels = %u\n", c->default_sample_spec.channels);
    pa_strbuf_printf(s, "default-channel-map = %s\n", pa_channel_map_snprint(cm, sizeof(cm), &c->default_channel_map));
    pa_strbuf_printf(s, "default-fragments = %u\n", c->default_n_fragments);
    pa_strbuf_printf(s, "default-fragment-size-msec = %u\n", c->default_fragment_size_msec);
    pa_strbuf_printf(s, "shm-size-bytes = %lu\n", (unsigned long) c->shm_size);
    pa_strbuf_printf(s, "log-meta = %s\n", pa_yes_no(c->log_meta));
    pa_strbuf_printf(s, "log-time = %s\n", pa_yes_no(c->log_time));
    pa_strbuf_printf(s, "log-backtrace = %u\n", c->log_backtrace);
#ifdef HAVE_SYS_RESOURCE_H
    pa_strbuf_printf(s, "rlimit-fsize = %li\n", c->rlimit_fsize.is_set ? (long int) c->rlimit_fsize.value : -1);
    pa_strbuf_printf(s, "rlimit-data = %li\n", c->rlimit_data.is_set ? (long int) c->rlimit_data.value : -1);
    pa_strbuf_printf(s, "rlimit-stack = %li\n", c->rlimit_stack.is_set ? (long int) c->rlimit_stack.value : -1);
    pa_strbuf_printf(s, "rlimit-core = %li\n", c->rlimit_core.is_set ? (long int) c->rlimit_core.value : -1);
#ifdef RLIMIT_RSS
    pa_strbuf_printf(s, "rlimit-rss = %li\n", c->rlimit_rss.is_set ? (long int) c->rlimit_rss.value : -1);
#endif
#ifdef RLIMIT_AS
    pa_strbuf_printf(s, "rlimit-as = %li\n", c->rlimit_as.is_set ? (long int) c->rlimit_as.value : -1);
#endif
#ifdef RLIMIT_NPROC
    pa_strbuf_printf(s, "rlimit-nproc = %li\n", c->rlimit_nproc.is_set ? (long int) c->rlimit_nproc.value : -1);
#endif
#ifdef RLIMIT_NOFILE
    pa_strbuf_printf(s, "rlimit-nofile = %li\n", c->rlimit_nofile.is_set ? (long int) c->rlimit_nofile.value : -1);
#endif
#ifdef RLIMIT_MEMLOCK
    pa_strbuf_printf(s, "rlimit-memlock = %li\n", c->rlimit_memlock.is_set ? (long int) c->rlimit_memlock.value : -1);
#endif
#ifdef RLIMIT_LOCKS
    pa_strbuf_printf(s, "rlimit-locks = %li\n", c->rlimit_locks.is_set ? (long int) c->rlimit_locks.value : -1);
#endif
#ifdef RLIMIT_SIGPENDING
    pa_strbuf_printf(s, "rlimit-sigpending = %li\n", c->rlimit_sigpending.is_set ? (long int) c->rlimit_sigpending.value : -1);
#endif
#ifdef RLIMIT_MSGQUEUE
    pa_strbuf_printf(s, "rlimit-msgqueue = %li\n", c->rlimit_msgqueue.is_set ? (long int) c->rlimit_msgqueue.value : -1);
#endif
#ifdef RLIMIT_NICE
    pa_strbuf_printf(s, "rlimit-nice = %li\n", c->rlimit_nice.is_set ? (long int) c->rlimit_nice.value : -1);
#endif
#ifdef RLIMIT_RTPRIO
    pa_strbuf_printf(s, "rlimit-rtprio = %li\n", c->rlimit_rtprio.is_set ? (long int) c->rlimit_rtprio.value : -1);
#endif
#ifdef RLIMIT_RTTIME
    pa_strbuf_printf(s, "rlimit-rttime = %li\n", c->rlimit_rttime.is_set ? (long int) c->rlimit_rttime.value : -1);
#endif
#endif

    return pa_strbuf_tostring_free(s);
}<|MERGE_RESOLUTION|>--- conflicted
+++ resolved
@@ -635,25 +635,6 @@
     return f;
 }
 
-<<<<<<< HEAD
-
-static const char* const log_level_to_string[] = {
-    [PA_LOG_DEBUG] = "debug",
-    [PA_LOG_INFO] = "info",
-    [PA_LOG_NOTICE] = "notice",
-    [PA_LOG_WARN] = "warning",
-    [PA_LOG_ERROR] = "error"
-};
-
-static const char* const server_type_to_string[] = {
-    [PA_SERVER_TYPE_UNSET] = "!!UNSET!!",
-    [PA_SERVER_TYPE_USER] = "user",
-    [PA_SERVER_TYPE_SYSTEM] = "system",
-    [PA_SERVER_TYPE_NONE] = "none"
-};
-
-=======
->>>>>>> 2654eb77
 char *pa_daemon_conf_dump(pa_daemon_conf *c) {
     static const char* const log_level_to_string[] = {
         [PA_LOG_DEBUG] = "debug",
@@ -662,6 +643,14 @@
         [PA_LOG_WARN] = "warning",
         [PA_LOG_ERROR] = "error"
     };
+
+    static const char* const server_type_to_string[] = {
+        [PA_SERVER_TYPE_UNSET] = "!!UNSET!!",
+        [PA_SERVER_TYPE_USER] = "user",
+        [PA_SERVER_TYPE_SYSTEM] = "system",
+        [PA_SERVER_TYPE_NONE] = "none"
+    };
+
     pa_strbuf *s;
     char cm[PA_CHANNEL_MAP_SNPRINT_MAX];
 
