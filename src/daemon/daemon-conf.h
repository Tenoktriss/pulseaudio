--- conflicted
+++ resolved
@@ -74,13 +74,9 @@
         disallow_exit,
         log_meta,
         log_time,
-<<<<<<< HEAD
-        flat_volumes;
-    pa_server_type_t local_server_type;
-=======
         flat_volumes,
         lock_memory;
->>>>>>> 2654eb77
+    pa_server_type_t local_server_type;
     int exit_idle_time,
         scache_idle_time,
         auto_log_target,
